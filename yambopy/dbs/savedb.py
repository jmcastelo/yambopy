from __future__ import print_function
from __future__ import division
# Copyright (c) 2016, Henrique Miranda
# All rights reserved.
#
# This file is part of the yambopy project
#
from builtins import zip
from builtins import range
from builtins import object
from past.utils import old_div
from yambopy import *
from yambopy.plot import *
from itertools import product
from netCDF4 import Dataset

max_exp = 50
ha2ev = 27.211396132
atol = 1e-3

def isbetween(a,b,c):
    """
    Check if cartesian point c is between point a and b
    """
    return np.isclose(np.linalg.norm(a-c)+np.linalg.norm(b-c)-np.linalg.norm(a-b),0,rtol=1e-05, atol=1e-06)

def expand_kpts_val(kpts,syms,val):
    """
    ake a list of qpoints and symmetry operations and return the full brillouin zone
    with the corresponding index in the irreducible brillouin zone
    """
    full_kpts = []
    full_val  = []
    print("nkpoints:", len(kpts))
    for nk,k in enumerate(kpts):
        for sym in syms:
            full_kpts.append((nk,np.dot(sym,k)))
            full_val.append(val[nk])

    return full_kpts, full_val

def vec_in_list(veca,vec_list):
    """
    Check if a vector exists in a list of vectors
    """
    return np.array([ np.allclose(veca,vecb,rtol=atol,atol=atol) for vecb in vec_list ]).any()

def expand_kpts(kpts,syms):
    """
    Take a list of qpoints and symmetry operations and return the full brillouin zone
    with the corresponding index in the irreducible brillouin zone
    """
    full_kpts = []
    print("nkpoints:", len(kpts))
    for nk,k in enumerate(kpts):
        for sym in syms:
            full_kpts.append((nk,np.dot(sym,k)))

    return full_kpts

class YamboSaveDB(object):
    """
    Reads the information from the SAVE database in Yambo

    Arguments:
        
        ``save``: Path with the save folder (default:SAVE)
        ``filename``: name of the filename of the ns.db1 database created with yambo (default:ns.db1)

    **Properties:**
    
        ``atomic_numbers`` : atomic number of the species
        ``eigenvalues`` : eigenvalues of the electrons in eV
        ``nkpoints`` : number of kpoints
    """
    def __init__(self,save='SAVE',filename='ns.db1'):
        self.save = save
        self.filename = filename
        path_filename = '%s/%s'%(save,filename)

        #read the database
        self.readDB(path_filename)

        #status
        self.expanded = False
        self.efermi = None

    def readDB(self,filename):
        """
        Read the ns.db1 database
        """
        try:
            database    = Dataset(filename)
        except:
            raise ValueError( "Error reading %s database in YamboSaveDB"%filename )

        self.atomic_numbers   = database.variables['atomic_numbers'][:]
        self.atomic_positions = database.variables['ATOM_POS'][0,:]
        # we convert the eigenvalues to eV
        self.eigenvalues      = database.variables['EIGENVALUES'][0,:]*ha2ev
        self.sym_car          = database.variables['SYMMETRY'][:]
        self.kpts_iku         = database.variables['K-POINTS'][:].T
        self.lat              = database.variables['LATTICE_VECTORS'][:].T
        self.alat             = database.variables['LATTICE_PARAMETER'][:].T
        dimensions = database.variables['DIMENSIONS'][:]
        self.temperature = dimensions[13]
        self.electrons = dimensions[14]
        self.nkpoints  = int(dimensions[6])
        self.spin = int(dimensions[11])
        self.time_rev = dimensions[9]
        database.close()

        self.natoms = len(self.atomic_positions)
        _,self.nbands = self.eigenvalues.shape

        #get a list of symmetries with time reversal
        nsym = len(self.sym_car)
        self.time_rev_list = [False]*nsym
        for i in range(nsym):
            self.time_rev_list[i] = ( i >= old_div(nsym,(self.time_rev+1)) )

        #spin degeneracy if 2 components degen 1 else degen 2
        self.spin_degen = [0,2,1][int(self.spin)]

        #get minimum am maximul energies
        eiv = self.eigenvalues.flatten()
        self.min_eival = min(eiv)
        self.max_eival = max(eiv)
        
        #caclulate the reciprocal lattice
        self.rlat  = rec_lat(self.lat)
        self.nsym  = len(self.sym_car)

        #convert form internal yambo units to cartesian lattice units
        self.kpts_car = np.array([ old_div(k,self.alat) for k in self.kpts_iku ])

        #convert cartesian transformations to reduced transformations
        inv = np.linalg.inv
        self.sym_rlu = np.zeros([self.nsym,3,3])
        for n,s in enumerate(self.sym_car):
            a = np.dot(s.T,inv(self.rlat))
            self.sym_rlu[n] = np.dot(inv(self.lat.T),a)

        #convert cartesian transformations to reciprocal transformations
        self.sym_rec = np.zeros([self.nsym,3,3])
        for n,s in enumerate(self.sym_car):
            self.sym_rec[n] = inv(s).T

    def get_fermi(self,inv_smear=0.001):
        """ Determine the fermi energy
        """
        if self.efermi: return self.efermi
        from scipy.optimize import bisect

        def fermi(e):
            """ fermi dirac function
            """
            if e > max_exp:
                return 0
            elif e < -max_exp:
                return 1
            return old_div(1,(np.exp(e)+1))

        def fermi_array(e_array,ef):
            """ Fermi dirac function for an array
            """
            e_array = old_div((e_array-ef),inv_smear)
            return [ fermi(e) for e in e_array]

        def occupation_minus_ne(ef):
            """ The total occupation minus the total number of electrons
            """
            return sum([sum(self.spin_degen*fermi_array(self.eigenvalues[nk],ef))*self.weights[nk] for nk in range(self.nkpoints)])-self.electrons

        self.efermi = bisect(occupation_minus_ne,self.min_eival,self.max_eival)

        print("fermi: %lf eV"%self.efermi)

        self.eigenvalues -= self.efermi
        self.min_eival -= self.efermi
        self.max_eival -= self.efermi

        self.occupations = np.zeros([self.nkpoints,self.nbands],dtype=np.float32)
        for nk in range(self.nkpoints):
            self.occupations[nk] = fermi_array(self.eigenvalues[nk,:self.nbands],0)

        return self.efermi

    def write_kpoints(self,filename_full='kpts_full.dat',filename='kpts.dat'):
        """ Write the kpoints in a file
        """
        kpts, nks, nss = self.expand_kpts()

        f = open(filename_full,'w')
        for k in kpts:
            f.write(("%12.8lf "*3)%tuple(k)+"\n")
        f.close()

        f = open(filename,'w')
        for k in self.kpts_car:
            f.write(("%12.8lf "*3)%tuple(k)+"\n")
        f.close()

    def get_path(self,path,kpts=None,debug=False):
        """ Obtain a list of indexes and kpoints that belong to the regular mesh
        """
        if kpts is None:
            kpts, nks, nss = self.expand_kpts()
        else:
            nks = list(range(len(kpts)))

        #points in cartesian coordinates
        path_car = red_car(path, self.rlat)

        #find the points along the high symmetry lines
        distance = 0
        bands_kpoints = []
        bands_indexes = []

        #for all the paths
        for k in range(len(path)-1):

            # store here all the points in the path
            # key:   has the coordinates of the kpoint rounded to 4 decimal places
            # value: index of the kpoint
            #        distance to the starting kpoint
            #        the kpoint cordinate
            kpoints_in_path = {}

            start_kpt = path_car[k]   #start point of the path
            end_kpt   = path_car[k+1] #end point of the path

            #generate repetitions of the brillouin zone
            for x,y,z in product(list(range(-1,2)),list(range(-1,2)),list(range(1))):

                #shift the brillouin zone
                shift = red_car([np.array([x,y,z])],self.rlat)[0]

                #iterate over all the kpoints
                for index, kpt in zip(nks,kpts):

                    kpt_shift = kpt+shift #shift the kpoint

                    #if the point is collinear we add it
                    if isbetween(start_kpt,end_kpt,kpt_shift):
                        key = tuple([round(kpt,4) for kpt in kpt_shift])
                        value = [ index, np.linalg.norm(start_kpt-kpt_shift), kpt_shift ]
                        kpoints_in_path[key] = value

            #sort the points acoording to distance to the start of the path
            kpoints_in_path = sorted(list(kpoints_in_path.values()),key=lambda i: i[1])

            #for all the kpoints in the path
            for index, disp, kpt in kpoints_in_path:
                bands_kpoints.append( kpt )
                bands_indexes.append( index )
<<<<<<< HEAD
                print(("%12.8lf "*3)%tuple(kpt), index)
=======
                if debug: print ("%12.8lf "*3)%tuple(kpt), index
>>>>>>> 94aac06c

        self.bands_kpoints = bands_kpoints
        self.bands_indexes = bands_indexes
        self.bands_highsym_qpts = path_car

        return bands_kpoints, bands_indexes, path_car

    def expand_kpts(self):
        """ Take a list of qpoints and symmetry operations and return the full brillouin zone
        with the corresponding index in the irreducible brillouin zone
        """

        #check if the kpoints were already exapnded
        if self.expanded == True: return self.kpoints_full, self.kpoints_indexes, self.symmetry_indexes

        kpoints_indexes  = []
        kpoints_full     = []
        symmetry_indexes = []

        #kpoints in the full brillouin zone organized per index
        kpoints_full_i = {}

        #expand using symmetries
        for nk,k in enumerate(self.kpts_car):
            for ns,sym in enumerate(self.sym_car):
                new_k = np.dot(sym,k)

                #check if the point is inside the bounds
                k_red = car_red([new_k],self.rlat)[0]
                k_bz = (k_red+atol)%1

                #if the index in not in the dicitonary add a list
                if nk not in kpoints_full_i:
                    kpoints_full_i[nk] = []

                #if the vector is not in the list of this index add it
                if not vec_in_list(k_bz,kpoints_full_i[nk]):
                    kpoints_full_i[nk].append(k_bz)
                    kpoints_full.append(new_k)
                    kpoints_indexes.append(nk)
                    symmetry_indexes.append(ns)

        #calculate the weights of each of the kpoints in the irreducible brillouin zone
        self.full_nkpoints = len(kpoints_full)
        weights = np.zeros([self.nkpoints])
        for nk in kpoints_full_i:
            weights[nk] = old_div(float(len(kpoints_full_i[nk])),self.full_nkpoints)

        #set the variables
        self.expanded = True
        self.weights = np.array(weights)
        self.kpoints_full     = np.array(kpoints_full)
        self.kpoints_indexes  = np.array(kpoints_indexes)
        self.symmetry_indexes = np.array(symmetry_indexes)

        print("%d kpoints expanded to %d"%(len(self.kpts_car),len(kpoints_full)))

        return self.kpoints_full, self.kpoints_indexes, self.symmetry_indexes

    def plot_bs(self,path):
        """ Plot the difference in energies of two bands
        """
        bands_kpoints, bands_indexes, bands_highsym_qpts = self.get_path(path)
        self.get_fermi()

        #calculate distances
        bands_distances = [0]
        distance = 0
        for nk in range(1,len(bands_kpoints)):
            distance += np.linalg.norm(bands_kpoints[nk]-bands_kpoints[nk-1])
            bands_distances.append(distance)

        #plot highsymetry qpoints
        distance = 0
        bands_highsym_qpts_distances = [0]
        for nk in range(1,len(bands_highsym_qpts)):
            plt.axvline(distance,color='k')
            distance += np.linalg.norm(bands_highsym_qpts[nk]-bands_highsym_qpts[nk-1])
            bands_highsym_qpts_distances.append(distance)

        plt.plot(bands_distances,self.eigenvalues[bands_indexes])
        plt.show()

    def plot_bs_bz(self,size=20,bandc=1,bandv=None,expand=True,repx=list(range(3)),repy=list(range(3)),repz=list(range(3))):
        """ Plot the difference in energies of two bands
        """
        if bandv is None: bandv = self.nbandsv

        cmap = plt.get_cmap("viridis")

        eigenvalues = self.eigenvalues
        print("tansitions %d -> %d"%(bandv,bandc))
        weights = (eigenvalues[:,bandc-1]-eigenvalues[:,bandv-1])
        print("min:", min(weights))
        print("max:", max(weights))
        weights = old_div(weights,max(weights))

        if expand:
            kpts, nks = self.expand_kpts(repx=repx,repy=repy,repz=repz)
            weights = weights[nks]
        else:
            kpts = self.kpts_car

        fig = plt.figure(figsize=(10,10))
        plt.scatter(kpts[:,0], kpts[:,1], s=size, marker='H', cmap=cmap, lw=0, c=weights)
        ax = plt.axes()
        ax.set_aspect('equal')
        plt.show()

    def __str__(self):
        s = ""
        s += "reciprocal lattice:\n"
        s += "\n".join([("%12.8lf "*3)%tuple(r) for r in self.rlat])+"\n"
        s += "lattice:\n"
        s += "\n".join([("%12.8lf "*3)%tuple(r) for r in self.lat])+"\n"
        s += "alat:\n"
        s += ("%12.8lf "*3)%tuple(self.alat)+"\n"
        s += "symmetry operations: %d\n"%len(self.sym_car)
        s += "temperature : %lf\n"%self.temperature
        s += "electrons   : %lf\n"%self.electrons
        return s<|MERGE_RESOLUTION|>--- conflicted
+++ resolved
@@ -63,12 +63,12 @@
     Reads the information from the SAVE database in Yambo
 
     Arguments:
-        
+
         ``save``: Path with the save folder (default:SAVE)
         ``filename``: name of the filename of the ns.db1 database created with yambo (default:ns.db1)
 
     **Properties:**
-    
+
         ``atomic_numbers`` : atomic number of the species
         ``eigenvalues`` : eigenvalues of the electrons in eV
         ``nkpoints`` : number of kpoints
@@ -126,7 +126,7 @@
         eiv = self.eigenvalues.flatten()
         self.min_eival = min(eiv)
         self.max_eival = max(eiv)
-        
+
         #caclulate the reciprocal lattice
         self.rlat  = rec_lat(self.lat)
         self.nsym  = len(self.sym_car)
@@ -254,11 +254,7 @@
             for index, disp, kpt in kpoints_in_path:
                 bands_kpoints.append( kpt )
                 bands_indexes.append( index )
-<<<<<<< HEAD
-                print(("%12.8lf "*3)%tuple(kpt), index)
-=======
                 if debug: print ("%12.8lf "*3)%tuple(kpt), index
->>>>>>> 94aac06c
 
         self.bands_kpoints = bands_kpoints
         self.bands_indexes = bands_indexes
