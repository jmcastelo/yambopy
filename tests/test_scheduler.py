<<<<<<< HEAD
from __future__ import print_function, division, unicode_literals

=======
from __future__ import print_function
>>>>>>> a86fc31e
#
# Author: Henrique Pereira Coutada Miranda
# Tests for the yambopy library
# scheduler
#
import unittest
import sys
import os
import argparse
import subprocess
import filecmp
import json
from schedulerpy import *
from qepy import *
from textwrap import dedent

#name of the configuration file to be created when running the tests
_pre_run_pbs  = dedent( """
                        exec > ${PBS_O_WORKDIR}/${PBS_JOBNAME}_${PBS_JOBID}.log
                        echo "------------------ Work dir --------------------"
                        cd ${PBS_O_WORKDIR} && echo ${PBS_O_WORKDIR}
                        echo "------------------ Job Info --------------------"
                        echo "jobid : $PBS_JOBID"
                        echo "jobname : $PBS_JOBNAME"
                        echo "job type : $PBS_ENVIRONMENT"
                        echo "submit dir : $PBS_O_WORKDIR"
                        echo "queue : $PBS_O_QUEUE"
                        echo "user : $PBS_O_LOGNAME"
                        echo "threads : $OMP_NUM_THREADS"
                        """)
_pre_run_pbs_file = "pre_run_pbs.sh"
_test_config_file = "testconfig.json"
_test_config =  { "default":"bash",
                  "bash":
                    {
                        "mpirun": "mpirun",
                        "modules": "None",
                        "pos_run": ["echo \"done!\""],
                        "modules": {"abinit"  :"abinit/8.0",
                                    "espresso":"espresso/5.4.0"}
                    },
                  "oar":
                    {
                        "mpirun": "mpirun",
                        "pos_run": ["echo \"done!\""],
                        "idempotent": "true",
                        "modules": {"abinit"  :"abinit/8.0",
                                    "espresso":"espresso/5.4.0"}
                    },
                  "pbs":
                    {
                        "mpirun": "mpirun",
                        "pre_run": "file:%s"%_pre_run_pbs_file,
                        "pos_run": ["qstat -f $PBS_JOBID"],
                        "queue": "myqueue",
                        "group_list": "mygroup",
                        "mem": "2624",
                        "var_cores": "ppn",
                        "var_nodes": "select",
                        "modules": {"abinit"  :"abinit/8.0",
                                    "espresso":"espresso/5.4.0"}
                    }
                }
_test_file = "test.sh"

def header(text):
    return "\n%s\n%s\n%s\n"%("="*10,text,"="*10)

def init_config():
    """
    create basic configuration file
    """
    #write pbs pre_run example
    f = open(_pre_run_pbs_file,'w')
    f.write(_pre_run_pbs)
    f.close()
    #write test configuration file
    f = open(_test_config_file,'w')
    json.dump(_test_config,f)
    f.close()
    #scheduler
    Scheduler._config_path     = os.getcwd()
    Scheduler._config_filename = _test_config_file

def clean_config():
    os.remove(_pre_run_pbs_file)
    os.remove(_test_config_file)

class TestScheduler(unittest.TestCase):
    """
    This class tests the scheduler from yambnopy.

    1. Deploy a basic configuration file in ~/.yambopy
    compare the produced bash scripts to be run reference files
    """
    def test_default(self):
        """
        run the echo command on the scheduler using the default scheduler
        """
        s = Scheduler.factory(cores=1)
        s.add_module("abinit")
        s.add_command("echo 'hello'")
        print(header("default: %s"%s.__class__))
        print(s)
        s.write(_test_file)

        #remove files
        os.remove(_test_file)

    def test_print(self):
        """
        run the echo command on the different schedulers
        """
        #create basic configuration file
        init_config()

        #run using that configuration file
        for schedulername in ["oar","pbs","bash"]:
            print(header(schedulername))
            s = Scheduler.factory(scheduler=schedulername,cores=1,nodes=2)
            s.add_module("abinit")
            s.add_command("echo 'hello'")
            print(s)

        #remove files
        clean_config()

class TestSchedulerRun(unittest.TestCase):
    """
    This class tests the scheduler from yambnopy.

    2. Execute the echo command and check if the local configuration is working
    """
    def test_default(self):
        """
        run a echo hello world using the default scheduler on this machine
        """
        #run using that configuration file
        s = Scheduler.factory(cores=1)
        print(header("default: %s"%s.__class__))
        s.add_module("abinit")
        s.add_command("echo 'hello world'")
        s.run()

    def test_run(self):
        """
        run a echo hello world on the different possible configurations
        """
        init_config()

        for schedulername in ["oar","pbs","bash"]:
            print(header(schedulername))
            s = Scheduler.factory(scheduler=schedulername,cores=1)
            s._config = _test_config_file
            s.add_module("abinit")
            s.add_command("echo 'hello world'")
            s.run(dry=True)

        #remove files
        clean_config()


if __name__ == '__main__':

    parser = argparse.ArgumentParser(description='Test the yambopy script.')
    parser.add_argument('-i', '--input', action="store_true",
                        help='Generate the bash files and compare with the reference ones')
    parser.add_argument('-f', '--full',  action="store_true",
                        help='Generate the bash files, run them and compare the results')
    parser.add_argument('-c', '--clean',  action="store_true",
                        help='Clean all the data from a previous run')
    args = parser.parse_args()

    if len(sys.argv) == 1:
        parser.print_help()
        sys.exit(1)

    # Count the number of errors
    nerrors = 0

    ul = unittest.TestLoader()
    tr = unittest.TextTestRunner(verbosity=2)

    # Run the test
    if args.input:
        suite = ul.loadTestsFromTestCase(TestScheduler)
        nerrors += not tr.run(suite).wasSuccessful()

    if args.full:
        suite = ul.loadTestsFromTestCase(TestSchedulerRun)
        nerrors += not tr.run(suite).wasSuccessful()

    #clean tests
    if args.clean:
        print("cleaning...")
        os.system('rm -rf scf')
        print("done!")

    sys.exit(nerrors)<|MERGE_RESOLUTION|>--- conflicted
+++ resolved
@@ -1,9 +1,4 @@
-<<<<<<< HEAD
-from __future__ import print_function, division, unicode_literals
-
-=======
 from __future__ import print_function
->>>>>>> a86fc31e
 #
 # Author: Henrique Pereira Coutada Miranda
 # Tests for the yambopy library
