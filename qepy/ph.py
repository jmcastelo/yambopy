--- conflicted
+++ resolved
@@ -65,15 +65,9 @@
         self['ldisp'] = ".true."
 
     def __str__(self):
-<<<<<<< HEAD
-        s  = 'phonons\n'
-        s += '&inputph'
-        s += self.stringify_group('',self.variable) #print variable
-=======
         lines = []; app = lines.append
         app("\n phonons \n&inputph")
         app(self.stringify_group('',self.variable)) #print variable
->>>>>>> 63e12245
         if 'true' in self['qplot'].lower(): 
             app("%d"%len(self.qpoints))
             for q in self.qpoints:
