#
# License-Identifier: GPL
#
# Copyright (C) 2024 The Yambo Team
#
# Authors: HPC, AMS, FP, RR
#
# This file is part of the yambopy project
#
import re
import xml.etree.ElementTree as ET
from numpy import array, zeros, pi, conjugate, arange
from .lattice import Path, calculate_distances 
from yambopy.tools.string import marquee
from .auxiliary import *
from itertools import chain

RytoeV = 13.605698066
HatoeV = 2.0*RytoeV

class ProjwfcXML(object):
    """
    Class to read data from a Quantum espresso projwfc XML file.
    
    This file contains the projection of the Kohn-Sham stated in
    the atomic orbitals read from the pseudopotential
    """
    _proj_file = 'atomic_proj.xml'

<<<<<<< HEAD
    def __init__(self,prefix,output_filename='projwfc.log',path='.',qe_version='6.1'):
=======
    def __init__(self,prefix,output_filename='projwfc.log',path='.',qe_version='7.0'):
>>>>>>> b616cd21
        """
        Initialize the structure with the path where the atomic_proj.xml is
        The zero energy is fixed at the Fermi energy
        Check conversion of Fermi energy (Ry to eV or Ha to eV)
        """
        self.qe_version   = qe_version
        self.prefix       = prefix
        self.path         = path
<<<<<<< HEAD
        self.datafile_xml = ET.parse( "%s/%s.save/%s"%(path, prefix, self._proj_file)).getroot()
        print('Running projwfcxml for QE version %s' % qe_version)

        if self.qe_version=='6.7' or self.qe_version=='7.0':
           self.nbands = int( self.datafile_xml.findall("HEADER")[0].attrib['NUMBER_OF_BANDS'] )
           self.nkpoints = int( self.datafile_xml.findall("HEADER")[0].attrib['NUMBER_OF_K-POINTS'] )
           self.spin_components = int( self.datafile_xml.findall("HEADER")[0].attrib['NUMBER_OF_SPIN_COMPONENTS'] )
           self.nproj = int( self.datafile_xml.findall("HEADER")[0].attrib['NUMBER_OF_ATOMIC_WFC'] )
           self.fermi = float( self.datafile_xml.findall("HEADER")[0].attrib['FERMI_ENERGY'] )*RytoeV
           #self.number_electrons = int( self.datafile_xml.findall("HEADER")[0].attrib['NUMBER_OF_ELECTRONS'])
        else :
           #get nkpoints
           self.nkpoints = int(self.datafile_xml.findall("HEADER/NUMBER_OF_K-POINTS")[0].text.strip())
           # Read the number of BANDS
           self.nbands   = int(self.datafile_xml.find("HEADER/NUMBER_OF_BANDS").text)
           #get fermi
           self.fermi = float(self.datafile_xml.find("HEADER/FERMI_ENERGY").text)*RytoeV # Is the conversion OK?? 
           #get number of projections
           self.nproj    = int(self.datafile_xml.find("HEADER/NUMBER_OF_ATOMIC_WFC").text)
           #get weights of kpoints projections
           self.weights  = list(map(float,self.datafile_xml.find("WEIGHT_OF_K-POINTS").text.split()))
           #get number of spin components
           self.spin_components = int(self.datafile_xml.find("HEADER/NUMBER_OF_SPIN_COMPONENTS").text)
           #get kpoints

        # What is the utility of all this?
        #kpoints_lines = self.datafile_xml.find("K-POINTS").text.strip().split('\n')
        #kpoints_float = [ list(map(float, kline.split())) for kline in kpoints_lines ]
        #self.kpoints  = np.array(kpoints_float)
=======
        self.get_qe_version(path,output_filename)
        version_number = float(re.findall(r"([0-9.]+)",self.qe_version)[0])
        if version_number<6.7: raise NotImplementedError(f"Warning: QE version {self.qe_version} not supported by this script (needs to be>=6.7).")
        if version_number>=7.0: self.order_is_l_j_mj   = True
        else:                   self.order_is_j_l_m_mj = True
        self.datafile_xml = ET.parse( "%s/%s.save/%s"%(path, prefix, self._proj_file)).getroot()

        # Read the number of BANDS
        self.nbands = int( self.datafile_xml.findall("HEADER")[0].attrib['NUMBER_OF_BANDS'] )
        #get nkpoints
        self.nkpoints = int( self.datafile_xml.findall("HEADER")[0].attrib['NUMBER_OF_K-POINTS'] )
        #get number of spin components
        self.spin_components = int( self.datafile_xml.findall("HEADER")[0].attrib['NUMBER_OF_SPIN_COMPONENTS'] )
        #get number of projections
        self.nproj = int( self.datafile_xml.findall("HEADER")[0].attrib['NUMBER_OF_ATOMIC_WFC'] )
        #get fermi
        self.fermi = float( self.datafile_xml.findall("HEADER")[0].attrib['FERMI_ENERGY'] )*RytoeV
        #self.number_electrons = int( self.datafile_xml.findall("HEADER")[0].attrib['NUMBER_OF_ELECTRONS'])
           
        #get kpoints
>>>>>>> b616cd21
        self.kpoints = self.get_kpoints()

        # Read Eigenvalues

        if self.spin_components == 1: self.eigen = self.get_eigen()
        if self.spin_components == 2: self.eigen1,self.eigen2  = self.get_eigen()
        if self.spin_components == 4: self.eigen = self.get_eigen()

<<<<<<< HEAD
        # Read Atomic Oribtals Projections
=======
        # Read Atomic Orbitals Projections
>>>>>>> b616cd21
          
        if self.spin_components == 1: self.proj  = self.get_proj()
        if self.spin_components == 2: self.proj1,self.proj2 = self.get_proj()
        if self.spin_components == 4: self.proj  = self.get_proj()

        #here we open the ouput file of projwfc and get the quantum numbers of the orbitals
        try:
<<<<<<< HEAD
            f = open("%s/%s"%(path,output_filename),'r')
        except:
            raise FileNotFoundError("The output file of projwfc.x: %s was not found. Either run calculation or specify \
                                    different name with argument 'output_filename'"%output_filename)

        states = []
        #                                                                                        wfc                  j                 l                 m                    m_j
        for line in re.findall('state\s+\#\s+([0-9]+):\s+atom\s+([0-9]+)\s+\(([a-zA-Z]+)\s+\),\s+wfc\s+([0-9])\s+\((?:j=([0-9.]+))? ?(?:l=([0-9.]+))? ?(?:m=\s+([0-9.]+))? ?(?:m_j=([ \-0-9.]+))?',f.read()):
            # examples of the lines we have to read
            #  5: atom   1 (C  ), wfc  3 (l=2 m= 1)               #no spin case
            #  5: atom   1 (C  ), wfc  3 (j=1.5 l=1 m_j=-1.5)     #non collinear spin case
            _, iatom, atype, wfc, j, l, m, m_j = line
            state = {'iatom':int(iatom), 'atype':atype, 'wfc':int(wfc)}
            if j: j = float(j)
            if l: l = int(l)
            if m: m = int(m)
            if m_j: m_j = float(m_j)
            states.append({'iatom':int(iatom), 'atype':atype, 'wfc':int(wfc), 'j':j, 'l':l, 'm':m, 'm_j':m_j})
        self.states = states

        f.close()
=======
            # Try to open the file in the specified path
            f = open(os.path.join(path, output_filename), 'r')
        except FileNotFoundError:
            try:
                # Try to open the file in the './out' subdirectory of the specified path
                f = open(os.path.join(path, './out', output_filename), 'r')
            except FileNotFoundError:
                # Raise an exception if the file is not found in both locations
                raise Exception(f"The output file of projwfc.x: {output_filename} was not found in the directory or its ./out subdirectory.")        
            
        if hasattr(self, 'order_is_l_j_mj') and self.order_is_l_j_mj:
            states = []
            #                                                                                         wfc                  l                 j                 m_j                 
            for line in re.findall('state\s+\#\s+([0-9]+):\s+atom\s+([0-9]+)\s+\(([a-zA-Z0-9]+)\s*\),\s+wfc\s+([0-9])\s+\((?:l=([0-9.]+))? ?(?:j=([0-9.]+))? ?(?:m_j=\s+([0-9.]+))?',f.read()):
                # examples of the lines we have to read
                #  5: atom   1 (C  ), wfc  3 (l=2 m= 1)               #no spin case
                #  5: atom   1 (C  ), wfc  3 (j=1.5 l=1 m_j=-1.5)     #non collinear spin case
                istate, iatom, atype, wfc, l, j, m_j = line
                if j: j = float(j)
                if l: l = int(l)
                if m_j: m_j = float(m_j)
                states.append({'istate':int(istate), 'iatom':int(iatom), 'atype':atype, 'wfc':int(wfc), 'l':l, 'j':j, 'm_j':m_j})
            self.states = states
>>>>>>> b616cd21

            f.close() 

        if hasattr(self, 'order_is_j_l_m_mj') and self.order_is_j_l_m_mj:      
            states = []
            #                                                                                        wfc                  j                 l                 m                    m_j
            for line in re.findall('state\s+\#\s+([0-9]+):\s+atom\s+([0-9]+)\s+\(([a-zA-Z0-9]+)\s*\),\s+wfc\s+([0-9])\s+\((?:j=([0-9.]+))? ?(?:l=([0-9.]+))? ?(?:m=\s+([0-9.]+))? ?(?:m_j=([ \-0-9.]+))?',f.read()):
                # examples of the lines we have to read
                #  5: atom   1 (C  ), wfc  3 (l=2 m= 1)               #no spin case
                #  5: atom   1 (C  ), wfc  3 (j=1.5 l=1 m_j=-1.5)     #non collinear spin case
                istate, iatom, atype, wfc, j, l, m, m_j = line
                if j: j = float(j)
                if l: l = int(l)
                if m: m = int(m)
                if m_j: m_j = float(m_j)
                states.append({'istate':int(istate),'iatom':int(iatom), 'atype':atype, 'wfc':int(wfc), 'j':j, 'l':l, 'm':m, 'm_j':m_j})
            self.states = states

            f.close()
    
    def get_qe_version(self,path,output_filename):
        """
        Get the version of Quantum Espresso. v<6.7 is not supported.

        Try both data-file-schema and projwfc output
        """
        try:
            datafile_schema_xml = ET.parse( f"{path}/{self.prefix}.save/data-file-schema.xml").getroot()
            qe_version_xml = datafile_schema_xml.findall("general_info/creator")[0].attrib["VERSION"].strip()
        except FileNotFoundError: qe_version_xml = None
        try:
            with open(f"{path}/{output_filename}") as f: qe_version_output = re.findall(r"Program PROJWFC v.([0-9.]+[a-zA-Z]*)", f.read())[0]
        except FileNotFoundError: qe_version_output = None
        if qe_version_xml and qe_version_output: 
            if qe_version_xml != qe_version_output: print(f"Warning: QE version mismatch between data-file-schema.xml ({qe_version_xml}) and projwfc output ({qe_version_output}). Using the output version for compatibility.")
            self.qe_version = qe_version_output
        elif qe_version_xml:    self.qe_version = qe_version_xml
        elif qe_version_output: self.qe_version = qe_version_output
        else: print(f"Warning: QE version not found in data-file-schema.xml or projwfc output. Using default version {self.qe_version}.")

    def get_indexes(self):
        """
        Get indexes of the bands where the projection is maximal
        """
        # Selection of the bands
        proj = zeros([self.nkpoints,self.nproj],dtype=int)
        for ik in range(self.nkpoints):
            for ip in range(self.nproj):
                proj[ik,ip] = np.argmax(np.absolute(self.proj[ik,ip,:])**2)

        return proj

<<<<<<< HEAD
    def plot_eigen(self, ax, size=20, cmap=None, cmap2=None,color='r', color_2='b',path_kpoints=[], label_1=None, label_2=None,
                   selected_orbitals=[], selected_orbitals_2=[],bandmin=0,bandmax=None,alpha=1,size_projection=False,y_offset=0.0):
=======
    def get_states_helper(self, atom_query=['all'], orbital_query=['s','p','d','f']):
        """
        Get the sates that you want based on dictionary query by providing array of atoms and orbitals, default all orbitals
        
        Returns an array with the indices of the requested states in the qe array
        """
        states =  self.states
        queried_states = []

        for state in states:
            if (atom_query == ['all']) or (state['atype'] in atom_query):
                if (state['l']==0) and 's' in orbital_query:         #s orbital
                    queried_states.append(state['istate'] - 1)
                if (state['l']==1) and 'p' in orbital_query:         #p orbital
                    queried_states.append(state['istate'] - 1)
                if (state['l']==2) and 'd' in orbital_query:         #d orbital
                    queried_states.append(state['istate'] - 1)
                if (state['l']==3) and 'f' in orbital_query:         #f orbital
                    queried_states.append(state['istate'] - 1)
                
        return queried_states


    def plot_eigen(self, ax, size=20, cmap=None, cmap2=None,color='r', color_2='b',path_kpoints=[], label_1='', label_2='',
                   selected_orbitals=[], selected_orbitals_2=[],bandmin=0,bandmax=None,alpha=1,size_projection=False,y_offset=0.0,marker='o'):
>>>>>>> b616cd21
        """ 
        Plot the band structure. The size of the points is the weigth of the selected orbitals.

        Options:

            (a) Relative weight between two compositions: selected_orbitals and selected_orbitas_2
                Format >>> selected_orbitals = [0,2,4]
            (b) Colormap enters as a string

        Arguments for plot layout:
        - size:     size of markers in scatterplot        [default 20]
        - alpha:    alpha value of markers in scatterplot [default 1]
<<<<<<< HEAD
        - label_1, label_2: plot labels [default None]
=======
        - label_1, label_2: plot labels [default empty string]
>>>>>>> b616cd21

        Under development to include also colormap and a dictionary for the
        selection of the orbitals...
        example usage to get: 
             state #   2: atom   1 (Li ), wfc  2 (l=1 m= 1)
        
        plot_eigen(ax, path_kpoints=path_kpoints, selected_orbitals=[1], color=color, size=dotsize) 

            notice python counting; state# - 1 = selected_orbital index
        """
<<<<<<< HEAD
        from numpy import arange
=======
        #from numpy import arange # redundent
>>>>>>> b616cd21
        import matplotlib.pyplot as plt
        import matplotlib as mpl
        if path_kpoints:
            if isinstance(path_kpoints,Path):
                path_kpoints = path_kpoints.get_indexes()
        if bandmax is None or bandmax > self.nbands:
            bandmax = self.nbands

        #Colormap
<<<<<<< HEAD
        if cmap:
          color_map = plt.get_cmap(cmap)
        else:
          color_map = plt.get_cmap('rainbow')
        if cmap2:
          color_map2 = plt.get_cmap(cmap2)
        else:
          color_map2 = plt.get_cmap('rainbow')
=======
        if cmap:  color_map = plt.get_cmap(cmap)
        else:     color_map = plt.get_cmap('rainbow')
        if cmap2: color_map2 = plt.get_cmap(cmap2)
        else:     color_map2 = plt.get_cmap('rainbow')
>>>>>>> b616cd21

        #get kpoint_dists
        kpoints_dists = calculate_distances(self.kpoints[:self.nkpoints])
 
        #make K-points labels
        ticks, labels = list(zip(*path_kpoints))
        ax.set_xticks([kpoints_dists[t] for t in ticks])
        ax.set_xticklabels(labels)
        ax.set_ylabel('E (eV)')

        #plot vertical lines
<<<<<<< HEAD
        for t in ticks:
            ax.axvline(kpoints_dists[t],c='k',lw=1)
=======
        for t in ticks: ax.axvline(kpoints_dists[t],c='k',lw=1)
>>>>>>> b616cd21
        ax.axhline(0,c='k')
     
        # Plot bands for fixed size in a colormap
        if selected_orbitals_2:
           # No spin or full spinor
           if self.spin_components == 1 or self.spin_components == 4:
              w_rel = self.get_relative_weight(selected_orbitals=selected_orbitals, selected_orbitals_2=selected_orbitals_2)
              for ib in range(bandmin,bandmax):
                  eig = self.eigen[:,ib] + y_offset
<<<<<<< HEAD
                  if size_projection==True:
                     cax = ax.scatter(kpoints_dists,eig,s=size[:,ib],c=w_rel[:,ib],cmap=color_map,vmin=0,vmax=1,edgecolors='none',label=label_1,rasterized=True,zorder=2)
                  else:
                     cax = ax.scatter(kpoints_dists,eig,s=size,c=w_rel[:,ib],cmap=color_map,vmin=0,vmax=1,edgecolors='none',label=label_1,rasterized=True,zorder=2)

           # Spin polarized no SOC
           if self.spin_components == 2:
              w_rel1, w_rel2 = self.get_relative_weight(selected_orbitals=selected_orbitals, selected_orbitals_2=selected_orbitals_2)
              for ib in range(bandmin,bandmax):
                  eig1 = self.eigen1[:,ib] + y_offset
                  eig2 = self.eigen2[:,ib] + y_offset
                  if size_projection==True:
                     cax = ax.scatter(kpoints_dists,eig,s=size[:,ib],c=w_rel[:,ib],cmap=color_map,vmin=0,vmax=1,edgecolors='none',label=label_1,rasterized=True,zorder=2)
                  else:
                     cax = ax.scatter(kpoints_dists,eig1,s=size,c=w_rel1[:,ib],cmap=color_map,vmin=0,vmax=1,edgecolors='none',label=label_1,rasterized=True,zorder=2)
                     cax2= ax.scatter(kpoints_dists,eig2,s=size,c=w_rel2[:,ib],cmap=color_map2,vmin=0,vmax=1,edgecolors='none',label=label_1,rasterized=True,zorder=2)

=======
                  eig_last = self.eigen[:,-1] + y_offset
                  state = self.states
                  j = state[ib]['j']
                  l = state[ib]['l']
                  if size_projection==True:
                     cax = ax.scatter(kpoints_dists,eig,s=size[:,ib],c=w_rel[:,ib],cmap=color_map,vmin=0,vmax=1,edgecolors='none',label=label_1,rasterized=True,zorder=2,marker=marker)
                  else:
                     cax = ax.scatter(kpoints_dists,eig,s=size,c=w_rel[:,ib],cmap=color_map,vmin=0,vmax=1,edgecolors='none',label=label_1,rasterized=True,zorder=2)
                     #print(f'b:{ib} J={j} L={l}')
                     #ax.textye(f'b:{ib} J={j} L={l}', ((kpoints_dists[-1]-kpoints_dists[0])/2,ib*(eig_last-eig)/(bandmax-bandmin)), textcoords='offset points', xytext=(0,10), ha='center', va='bottom',color='teal')
                     #ax.annotate(f'b:{ib} J={j} L={l}', ((kpoints_dists[-1]-kpoints_dists[0])/2,ib*(eig_last-eig)/(bandmax-bandmin)), textcoords='offset points', xytext=(0,10), ha='center', va='bottom',color='teal')

           # Spin polarized no SOC
           if self.spin_components == 2:
              w_rel1, w_rel2 = self.get_relative_weight(selected_orbitals=selected_orbitals, selected_orbitals_2=selected_orbitals_2)
              for ib in range(bandmin,bandmax):
                  eig1 = self.eigen1[:,ib] + y_offset
                  eig2 = self.eigen2[:,ib] + y_offset
                  if size_projection==True:
                     cax = ax.scatter(kpoints_dists,eig,s=size[:,ib],c=w_rel[:,ib],cmap=color_map,vmin=0,vmax=1,edgecolors='none',label=label_1,rasterized=True,zorder=2,marker=marker)
                  else:
                     cax = ax.scatter(kpoints_dists,eig1,s=size,c=w_rel1[:,ib],cmap=color_map,vmin=0,vmax=1,edgecolors='none',label=label_1,rasterized=True,zorder=2,marker=marker)
                     cax2= ax.scatter(kpoints_dists,eig2,s=size,c=w_rel2[:,ib],cmap=color_map2,vmin=0,vmax=1,edgecolors='none',label=label_1,rasterized=True,zorder=2,marker=marker)

>>>>>>> b616cd21
        # Plot bands with changing size and a fixed color
        else:
            if self.spin_components == 1 or self.spin_components == 4:
               w_proj = self.get_weights(selected_orbitals=selected_orbitals)
               ib_max = np.where(w_proj==np.max(w_proj))[1][0] # needed for label
               for ib in range(bandmin,bandmax):
                   if ib==ib_max: lab = label_1
<<<<<<< HEAD
                   else:          lab = '_'+label_1
                   eig = self.eigen[:,ib] + y_offset
                   cax = ax.scatter(kpoints_dists,eig,s=w_proj[:,ib]*size,c=color,edgecolors='none',alpha=alpha,label=lab,rasterized=True,zorder=2)
=======
                   else:          lab = '_'+str(label_1)
                   eig = self.eigen[:,ib] + y_offset
                   cax = ax.scatter(kpoints_dists,eig,s=w_proj[:,ib]*size,c=color,edgecolors='none',alpha=alpha,label=lab,rasterized=True,zorder=2,marker=marker)
>>>>>>> b616cd21

            elif self.spin_components == 2:
                 w_proj1, w_proj2 = self.get_weights(selected_orbitals=selected_orbitals)
                 ib_max1, ib_max2 = np.where(w_proj1==np.max(w_proj1))[1][0], np.where(w_proj2==np.max(w_proj2))[1][0]
                 for ib in range(bandmin,bandmax):
                     lab1, lab2 = ['_'+label_1,'_'+label_2]
                     if ib==ib_max1: lab1 = label_1
                     if ib==ib_max2: lab2 = label_2
                     eig1, eig2 = self.eigen1[:,ib], self.eigen2[:,ib]
<<<<<<< HEAD
                     cax = ax.scatter(kpoints_dists,eig1,s=w_proj1[:,ib]*size,c=color  ,edgecolors='none',alpha=alpha,label=lab1)
                     cax2= ax.scatter(kpoints_dists,eig2,s=w_proj2[:,ib]*size,c=color_2,edgecolors='none',alpha=alpha,label=lab2)
=======
                     cax = ax.scatter(kpoints_dists,eig1,s=w_proj1[:,ib]*size,c=color  ,edgecolors='none',alpha=alpha,label=lab1,marker=marker)
                     cax2= ax.scatter(kpoints_dists,eig2,s=w_proj2[:,ib]*size,c=color_2,edgecolors='none',alpha=alpha,label=lab2,marker=marker)
>>>>>>> b616cd21

        ax.set_xlim(0, max(kpoints_dists))
        return cax
    
    def get_weights(self,selected_orbitals=[],bandmin=0,bandmax=None):
        if bandmax is None:
           bandmax = self.nbands
<<<<<<< HEAD

        if self.spin_components == 1:

           # Selection of the bands
           w_proj = zeros([self.nkpoints,self.nbands])
           for ik in range(self.nkpoints):
               for ib in range(bandmin,bandmax):
                   w_proj[ik,ib] = sum(abs(self.proj[ik,selected_orbitals,ib])**2)
           return w_proj

        if self.spin_components == 2:

           # Selection of the bands
           w_proj1 = zeros([self.nkpoints,self.nbands])
           w_proj2 = zeros([self.nkpoints,self.nbands])

           for ik in range(self.nkpoints):
               for ib in range(bandmin,bandmax):
                   w_proj1[ik,ib] = sum(abs(self.proj1[ik,selected_orbitals,ib])**2)
                   w_proj2[ik,ib] = sum(abs(self.proj2[ik,selected_orbitals,ib])**2)
           return w_proj1, w_proj2

    def get_dorbitals_projection(self,selected_orbitals=[],bandmin=0,bandmax=None):
        """
        This function return the weights for d-orbitals in the basis of a1g, e+
        and e- 
        selected_orbitals must the d-orbital list in the order of QE
        """
        if bandmax is None:
           bandmax = self.nbands

        #if self.spin_components == 1:

           # Selection of the bands
           #w_proj = zeros([self.nkpoints,self.nbands])
           #for ik in range(self.nkpoints):
           #    for ib in range(bandmin,bandmax):
           #        w_proj[ik,ib] = sum(abs(self.proj[ik,selected_orbitals,ib])**2)
           #return w_proj

        if self.spin_components == 2:

           # Selection of the bands
           w_proj1 = zeros([self.nkpoints,self.nbands])
           w_proj2 = zeros([self.nkpoints,self.nbands])

           for ik in range(self.nkpoints):
               for ib in range(bandmin,bandmax):

                   w_proj1[ik,ib] = sum(abs(self.proj1[ik,selected_orbitals,ib])**2)
                   w_proj2[ik,ib] = sum(abs(self.proj2[ik,selected_orbitals,ib])**2)
           return w_proj1, w_proj2

    def get_pdos(self,selected_orbitals=None,bandmin=0,bandmax=None,energy_steps=100,e_min=-10.0,e_max=5.0,Gamma=0.1):

        print(selected_orbitals)

        energy_grid = arange(e_min,e_max,(e_max-e_min)/energy_steps)
        if bandmax is None:
           bandmax = self.nbands
        if selected_orbitals is None: selected_orbitals = range(self.nproj)

        if self.spin_components == 2:
           pdos_up, pdos_dw = zeros([energy_steps,self.nproj]), zeros([energy_steps,self.nproj])
           for ik in range(self.nkpoints):
               for ib in range(bandmin,bandmax):
                   for io in selected_orbitals:
                       for ie,e in enumerate(energy_grid):
                           pdos_up[ie,io] = pdos_up[ie,io] + abs(conjugate(self.proj1[ik,io,ib])*self.proj1[ik,io,ib])*self._lorentz(self.eigen1[ik,ib],e,Gamma)

        return energy_grid, pdos_up, dos_up       

           #self.eigen1[ik,ib]
           #self.eigen2[ik,ib]
           #self.proj1[ik,io,ib]

    def _lorentz(self,x,x_0,Gamma):
        
        return (1.0/pi)*(0.5*Gamma)/((x-x_0)**2 + (0.5*Gamma)**2)


=======

        if self.spin_components == 1:

           # Selection of the bands
           w_proj = zeros([self.nkpoints,self.nbands])
           for ik in range(self.nkpoints):
               for ib in range(bandmin,bandmax):
                   w_proj[ik,ib] = sum(abs(self.proj[ik,selected_orbitals,ib])**2)
           return w_proj

        if self.spin_components == 2:

           # Selection of the bands
           w_proj1 = zeros([self.nkpoints,self.nbands])
           w_proj2 = zeros([self.nkpoints,self.nbands])

           for ik in range(self.nkpoints):
               for ib in range(bandmin,bandmax):
                   w_proj1[ik,ib] = sum(abs(self.proj1[ik,selected_orbitals,ib])**2)
                   w_proj2[ik,ib] = sum(abs(self.proj2[ik,selected_orbitals,ib])**2)
           return w_proj1, w_proj2

    def get_dorbitals_projection(self,selected_orbitals=[],bandmin=0,bandmax=None):
        """
        This function return the weights for d-orbitals in the basis of a1g, e+
        and e- 
        selected_orbitals must the indices of the d-orbital in the array in the order of QE
        """
        if bandmax is None:
           bandmax = self.nbands

        #if self.spin_components == 1:

           # Selection of the bands
           #w_proj = zeros([self.nkpoints,self.nbands])
           #for ik in range(self.nkpoints):
           #    for ib in range(bandmin,bandmax):
           #        w_proj[ik,ib] = sum(abs(self.proj[ik,selected_orbitals,ib])**2)
           #return w_proj

        if self.spin_components == 2:

           # Selection of the bands
           w_proj1 = zeros([self.nkpoints,self.nbands])
           w_proj2 = zeros([self.nkpoints,self.nbands])
>>>>>>> b616cd21

           for ik in range(self.nkpoints):
               for ib in range(bandmin,bandmax):

                   w_proj1[ik,ib] = sum(abs(self.proj1[ik,selected_orbitals,ib])**2)
                   w_proj2[ik,ib] = sum(abs(self.proj2[ik,selected_orbitals,ib])**2)
           return w_proj1, w_proj2

    def get_pdos(self,selected_orbitals=None,bandmin=0,bandmax=None,energy_steps=100,e_min=-10.0,e_max=5.0,Gamma=0.1):

        print(selected_orbitals)

        energy_grid = arange(e_min,e_max,(e_max-e_min)/energy_steps)
        if bandmax is None:
           bandmax = self.nbands
        if selected_orbitals is None: selected_orbitals = range(self.nproj)

        if self.spin_components == 2:
           pdos_up, pdos_dw = zeros([energy_steps,self.nproj]), zeros([energy_steps,self.nproj])
           for ik in range(self.nkpoints):
               for ib in range(bandmin,bandmax):
                   for io in selected_orbitals:
                       for ie,e in enumerate(energy_grid):
                           pdos_up[ie,io] = pdos_up[ie,io] + abs(conjugate(self.proj1[ik,io,ib])*self.proj1[ik,io,ib])*self._lorentz(self.eigen1[ik,ib],e,Gamma)

        return energy_grid, pdos_up #, dos_up       

    def _lorentz(self,x,x_0,Gamma):
        
        return (1.0/pi)*(0.5*Gamma)/((x-x_0)**2 + (0.5*Gamma)**2)
    
    def get_relative_weight(self,selected_orbitals=[],selected_orbitals_2=[],bandmin=0,bandmax=None):
        if bandmax is None:
            bandmax = self.nbands

        # No spin polarized
        if self.spin_components == 1 or self.spin_components == 4:
           # Selection of the bands
           w_rel = zeros([self.nkpoints,self.nbands])
           for ik in range(self.nkpoints):
               for ib in range(bandmin,bandmax):
                   a = sum(abs(self.proj[ik,selected_orbitals  ,ib])**2)
                   b = sum(abs(self.proj[ik,selected_orbitals_2,ib])**2)
                   w_rel[ik,ib] = a/(a+b)
           return w_rel

        # Spin polarized collinear
        if self.spin_components == 2:
           # Selection of the bands
           w_rel1 = zeros([self.nkpoints,self.nbands])
           w_rel2 = zeros([self.nkpoints,self.nbands])
           for ik in range(self.nkpoints):
               for ib in range(bandmin,bandmax):
                   a1 = sum(abs(self.proj1[ik,selected_orbitals  ,ib])**2)
                   b1 = sum(abs(self.proj1[ik,selected_orbitals_2,ib])**2)
                   w_rel1[ik,ib] = a1/(a1+b1)
                   a2 = sum(abs(self.proj2[ik,selected_orbitals  ,ib])**2)
                   b2 = sum(abs(self.proj2[ik,selected_orbitals_2,ib])**2)
                   w_rel2[ik,ib] = a2/(a2+b2)
           return w_rel1, w_rel2

    def get_kpoints(self):
<<<<<<< HEAD

        if self.qe_version == '6.1':
           kpoints = []
           k_aux =  list( self.datafile_xml.find("K-POINTS").text.split() )
           for ik in range(self.nkpoints):
               kpoints.append([float(k_aux[ik*3]),float(k_aux[ik*3+1]),float(k_aux[ik*3+2])])

        elif self.qe_version == '6.7' or self.qe_version=='7.0':
           kpoints = []
           datafile_xml = self.datafile_xml
           for word in self.datafile_xml.findall("EIGENSTATES/K-POINT"):
               kpoints.append( list( map(float, word.text.split()) )  )
=======
        """ Return kpoints
        """
        kpoints = []
        datafile_xml = self.datafile_xml
        for word in self.datafile_xml.findall("EIGENSTATES/K-POINT"):
            kpoints.append( list( map(float, word.text.split()) )  )
>>>>>>> b616cd21
        
        return kpoints

    def get_eigen(self):
        """ Return eigenvalues
        """
        datafile_xml = self.datafile_xml
        eigen = []
        eigen1 = []
        eigen2 = []

        # No spin polarized
        if self.spin_components == 1 or self.spin_components == 4:

<<<<<<< HEAD
           if self.qe_version == '6.7' or self.qe_version=='7.0':
              eigen =  [ list( map(float, word.text.split())) for word in self.datafile_xml.findall("EIGENSTATES/E") ] 

              self.eigen = np.array(eigen)*RytoeV - self.fermi
              return self.eigen

           if self.qe_version == '6.1':

              for ik in range(self.nkpoints):
                  eigen.append( list(map(float, self.datafile_xml.find("EIGENVALUES/K-POINT.%d/EIG"%(ik+1)).text.split())))  # version before 6.7
              self.eigen = np.array(eigen)*RytoeV - self.fermi
              return self.eigen
=======
            eigen =  [ list( map(float, word.text.split())) for word in self.datafile_xml.findall("EIGENSTATES/E") ] 

            self.eigen = np.array(eigen)*RytoeV - self.fermi
            return self.eigen
>>>>>>> b616cd21

        # Spin polarized
        if self.spin_components == 2:
           
<<<<<<< HEAD
            if self.qe_version == '6.7' or self.qe_version=='7.0':
               eigen_prov =  [ list( map(float, word.text.split())) for word in self.datafile_xml.findall("EIGENSTATES/E") ] 
               eigen_aux = np.array(eigen_prov)*RytoeV 
               self.eigen1 = eigen_aux[            0:  self.nkpoints,:] - self.fermi
               self.eigen2 = eigen_aux[self.nkpoints:2*self.nkpoints,:] - self.fermi
               return self.eigen1, self.eigen2

            if self.qe_version == '6.1':
               for ik in range(self.nkpoints):
                   eigen1.append( list(map(float, self.datafile_xml.find("EIGENVALUES/K-POINT.%d/EIG.1"%(ik+1)).text.split() )))
                   eigen2.append( list(map(float, self.datafile_xml.find("EIGENVALUES/K-POINT.%d/EIG.2"%(ik+1)).text.split() )))
               self.eigen1 = np.array(eigen1)*RytoeV - self.fermi
               self.eigen2 = np.array(eigen2)*RytoeV - self.fermi

               return self.eigen1, self.eigen2
=======
            eigen_prov =  [ list( map(float, word.text.split())) for word in self.datafile_xml.findall("EIGENSTATES/E") ] 
            eigen_aux = np.array(eigen_prov)*RytoeV 
            self.eigen1 = eigen_aux[            0:  self.nkpoints,:] - self.fermi
            self.eigen2 = eigen_aux[self.nkpoints:2*self.nkpoints,:] - self.fermi

            return self.eigen1, self.eigen2
>>>>>>> b616cd21

    def write_proj(self,filename='proj'):
        """
        Write the projection array in a numpy file
        """
        np.savez(filename,proj=self.proj,weights=self.weights)
            
    def get_proj(self):
        """ Return projections
        """
        datafile_xml = self.datafile_xml
<<<<<<< HEAD
=======

        if self.spin_components == 1 or self.spin_components == 4:
            proj  = zeros([self.nkpoints,self.nproj,self.nbands],dtype=complex)

            data_atomic_wfc = self.datafile_xml.findall("EIGENSTATES/PROJS/ATOMIC_WFC")
            for ik in range(self.nkpoints):
                for ip in range(self.nproj):
                    i_data = ik*self.nproj + ip
                    projlist = data_atomic_wfc[i_data].text.splitlines()[1:-1]
                    atom_aux = []
                    for c in projlist:
                        z = float(c.split()[0]) + 1.0j*float(c.split()[1])
                        atom_aux.append(z)
                    proj[ik,ip] = atom_aux
            
            self.proj = np.array(proj)

            return proj

        # Spin polarized
        elif self.spin_components == 2:
            print('return spin polarized projections')
           
            # Two independent spinors
            data_atomic_wfc = self.datafile_xml.findall("EIGENSTATES/PROJS/ATOMIC_WFC")
            proj1 = zeros([self.nkpoints,self.nproj,self.nbands],dtype=complex)
            proj2 = zeros([self.nkpoints,self.nproj,self.nbands],dtype=complex)
            
            for ik in range(self.nkpoints):
                for ip in range(self.nproj):
                    i_data1 = ik*self.nproj + ip
                    i_data2 = (ik+self.nkpoints)*self.nproj + ip
                    projlist1 = data_atomic_wfc[i_data1].text.splitlines()[1:-1]
                    projlist2 = data_atomic_wfc[i_data2].text.splitlines()[1:-1]
                    atom_aux1, atom_aux2 = [], []
                    for c in projlist1:
                        z = float(c.split()[0]) + 1.0j*float(c.split()[1])
                        atom_aux1.append(z)
                    for c in projlist2:
                        z = float(c.split()[0]) + 1.0j*float(c.split()[1])
                        atom_aux2.append(z)
                    proj1[ik,ip] = atom_aux1
                    proj2[ik,ip] = atom_aux2

            self.proj1 = np.array(proj1)
            self.proj2 = np.array(proj2)

            return proj1, proj2
       
    def shift_bands(self,qpcorrection,vb,cb):
        """
        Shift band structure, e.g. to account for a G0W0 run.

        The idea is to shift the bands by the qp corrections in order to use 
        the weights from a projwfc calculation.

        Note that the path used in QE must be the same as the one used in Yambo

        - vb and cb allow for tuning the bands that are to be corrected
        """

        for ib in  range(self.nbands-vb,self.bands,self.nbands+cb): 
            self.eigen[:,ib] = self.eigen[:,ib]+qpcorrection[:,ib]
 
    def add_scissor(self,n_val,scissor):
        """
        Apply a scissor operator to the bands, e.g. to account for a G0W0 run.
            - n_val: number of valence bands
            - scissor: list of three numbers [shift, cond_stretch, val_stretch]
            - bands: array of eigenvalues
        """
        def band_formats(bands):
            """ Yambo format has leading spin axis
            """
            if len(bands.shape)>2: return bands[0] #Yambo spin-polarized case not supported
            else:                  return bands

        scissored_bands = np.zeros(self.eigen.shape)

        tmp_bands    = band_formats(self.eigen)
        tmp_sc_bands = band_formats(scissored_bands)

        top_v, bottom_c = tmp_bands[:,n_val-1], tmp_bands[:,n_val]
        ind_k_dir_gap = np.argmin(bottom_c-top_v)
        ev_max, ec_min = top_v[ind_k_dir_gap], bottom_c[ind_k_dir_gap]

        for ik in range( self.nkpoints ):
            for ib in range( self.nbands ):
                if ib<n_val: tmp_sc_bands[ik][ib] = ev_max-(ev_max-tmp_bands[ik][ib])*scissor[2]
                else: tmp_sc_bands[ik][ib] = ec_min+scissor[0]+(tmp_bands[ik][ib]-ec_min)*scissor[1]
        self.eigen0 = self.eigen # save original bands
        self.eigen  = scissored_bands
>>>>>>> b616cd21

        if self.spin_components == 1 or self.spin_components == 4:
           proj  = zeros([self.nkpoints,self.nproj,self.nbands],dtype=complex)

           # version 6.1
           if self.qe_version == '6.1':
              for ik in range(self.nkpoints):
                  for ip in range(self.nproj):
                      projlist    = self.datafile_xml.find("PROJECTIONS/K-POINT.%d/ATMWFC.%d" % (ik+1,ip+1) ).text.splitlines()[1:-1]
                      proj[ik,ip] = [ (lambda x,y: complex(float(x),float(y)))(*c.split(',')) for c in projlist ]

              self.proj = np.array(proj)

              return proj

           # version 6.7
           elif self.qe_version == '6.7' or self.qe_version=='7.0':
              data_atomic_wfc = self.datafile_xml.findall("EIGENSTATES/PROJS/ATOMIC_WFC")
              for ik in range(self.nkpoints):
                  for ip in range(self.nproj):
                      i_data = ik*self.nproj + ip
                      projlist = data_atomic_wfc[i_data].text.splitlines()[1:-1]
                      atom_aux = []
                      for c in projlist:
                          z = float(c.split()[0]) + 1.0j*float(c.split()[1])
                          atom_aux.append(z)
                      proj[ik,ip] = atom_aux
              
              self.proj = np.array(proj)

              return proj

           # Spin polarized
        elif self.spin_components == 2:
             print('return spin polarized projections')
           
             if self.qe_version == '6.1':
                proj1 = zeros([self.nkpoints,self.nproj,self.nbands],dtype=complex)
                proj2 = zeros([self.nkpoints,self.nproj,self.nbands],dtype=complex)

                for ik in range(self.nkpoints):
                    for ip in range(self.nproj):
                        projlist1    = self.datafile_xml.find("PROJECTIONS/K-POINT.%d/SPIN.1/ATMWFC.%d" % (ik+1,ip+1) ).text.splitlines()[1:-1]
                        projlist2    = self.datafile_xml.find("PROJECTIONS/K-POINT.%d/SPIN.2/ATMWFC.%d" % (ik+1,ip+1) ).text.splitlines()[1:-1]
                        proj1[ik,ip] = [ (lambda x,y: complex(float(x),float(y)))(*c.split(',')) for c in projlist1 ]
                        proj2[ik,ip] = [ (lambda x,y: complex(float(x),float(y)))(*c.split(',')) for c in projlist2 ]

                self.proj1 = np.array(proj1)
                self.proj2 = np.array(proj2)

                return proj1, proj2

           # Two independent spinors
             elif self.qe_version == '6.7' or self.qe_version=='7.0':
                  data_atomic_wfc = self.datafile_xml.findall("EIGENSTATES/PROJS/ATOMIC_WFC")
                  proj1 = zeros([self.nkpoints,self.nproj,self.nbands],dtype=complex)
                  proj2 = zeros([self.nkpoints,self.nproj,self.nbands],dtype=complex)
                  
                  for ik in range(self.nkpoints):
                      for ip in range(self.nproj):
                          i_data1 = ik*self.nproj + ip
                          i_data2 = (ik+self.nkpoints)*self.nproj + ip
                          projlist1 = data_atomic_wfc[i_data1].text.splitlines()[1:-1]
                          projlist2 = data_atomic_wfc[i_data2].text.splitlines()[1:-1]
                          atom_aux1, atom_aux2 = [], []
                          for c in projlist1:
                              z = float(c.split()[0]) + 1.0j*float(c.split()[1])
                              atom_aux1.append(z)
                          for c in projlist2:
                              z = float(c.split()[0]) + 1.0j*float(c.split()[1])
                              atom_aux2.append(z)
                          proj1[ik,ip] = atom_aux1
                          proj2[ik,ip] = atom_aux2

                  self.proj1 = np.array(proj1)
                  self.proj2 = np.array(proj2)

                  return proj1, proj2
       
    def shift_bands(self,qpcorrection,vb,cb):
        """
        Shift band structure, e.g. to account for a G0W0 run.

        The idea is to shift the bands by the qp corrections in order to use 
        the weights from a projwfc calculation.

        Note that the path used in QE must be the same as the one used in Yambo

        - vb and cb allow for tuning the bands that are to be corrected
        """

        for ib in  range(self.nbands-vb,self.bands,self.nbands+cb): 
            self.eigen[:,ib] = self.eigen[:,ib]+qpcorrection[:,ib]
 
    def __str__(self):
        lines = []; app = lines.append
        app(marquee(self.__class__.__name__))

        app(f"Running projwfcxml for QE version {self.qe_version}")
        app(f"nkpoints: {self.nkpoints}")
        app(f"nbands:   {self.nbands}")
        if (self.qe_version=='7.0'): #replace with order_l-j-m-mj and order_j-l-m-mj 
            for n,state in enumerate(self.states):
                app(f"n: {n} -> iatom:{state['iatom']} atype:{state['atype']} wfc:{state['wfc']} l:{state['l']} j:{state['j']} m_j:{state['m_j']}")
            return "\n".join(lines)
        else:
            for n,state in enumerate(self.states):
                app(f"n: {n} -> iatom:{state['iatom']} atype:{state['atype']} wfc:{state['wfc']} j:{state['j']} l:{state['l']} m:{state['m']} m_j:{state['m_j']}")
            return "\n".join(lines)<|MERGE_RESOLUTION|>--- conflicted
+++ resolved
@@ -27,11 +27,7 @@
     """
     _proj_file = 'atomic_proj.xml'
 
-<<<<<<< HEAD
-    def __init__(self,prefix,output_filename='projwfc.log',path='.',qe_version='6.1'):
-=======
     def __init__(self,prefix,output_filename='projwfc.log',path='.',qe_version='7.0'):
->>>>>>> b616cd21
         """
         Initialize the structure with the path where the atomic_proj.xml is
         The zero energy is fixed at the Fermi energy
@@ -40,37 +36,6 @@
         self.qe_version   = qe_version
         self.prefix       = prefix
         self.path         = path
-<<<<<<< HEAD
-        self.datafile_xml = ET.parse( "%s/%s.save/%s"%(path, prefix, self._proj_file)).getroot()
-        print('Running projwfcxml for QE version %s' % qe_version)
-
-        if self.qe_version=='6.7' or self.qe_version=='7.0':
-           self.nbands = int( self.datafile_xml.findall("HEADER")[0].attrib['NUMBER_OF_BANDS'] )
-           self.nkpoints = int( self.datafile_xml.findall("HEADER")[0].attrib['NUMBER_OF_K-POINTS'] )
-           self.spin_components = int( self.datafile_xml.findall("HEADER")[0].attrib['NUMBER_OF_SPIN_COMPONENTS'] )
-           self.nproj = int( self.datafile_xml.findall("HEADER")[0].attrib['NUMBER_OF_ATOMIC_WFC'] )
-           self.fermi = float( self.datafile_xml.findall("HEADER")[0].attrib['FERMI_ENERGY'] )*RytoeV
-           #self.number_electrons = int( self.datafile_xml.findall("HEADER")[0].attrib['NUMBER_OF_ELECTRONS'])
-        else :
-           #get nkpoints
-           self.nkpoints = int(self.datafile_xml.findall("HEADER/NUMBER_OF_K-POINTS")[0].text.strip())
-           # Read the number of BANDS
-           self.nbands   = int(self.datafile_xml.find("HEADER/NUMBER_OF_BANDS").text)
-           #get fermi
-           self.fermi = float(self.datafile_xml.find("HEADER/FERMI_ENERGY").text)*RytoeV # Is the conversion OK?? 
-           #get number of projections
-           self.nproj    = int(self.datafile_xml.find("HEADER/NUMBER_OF_ATOMIC_WFC").text)
-           #get weights of kpoints projections
-           self.weights  = list(map(float,self.datafile_xml.find("WEIGHT_OF_K-POINTS").text.split()))
-           #get number of spin components
-           self.spin_components = int(self.datafile_xml.find("HEADER/NUMBER_OF_SPIN_COMPONENTS").text)
-           #get kpoints
-
-        # What is the utility of all this?
-        #kpoints_lines = self.datafile_xml.find("K-POINTS").text.strip().split('\n')
-        #kpoints_float = [ list(map(float, kline.split())) for kline in kpoints_lines ]
-        #self.kpoints  = np.array(kpoints_float)
-=======
         self.get_qe_version(path,output_filename)
         version_number = float(re.findall(r"([0-9.]+)",self.qe_version)[0])
         if version_number<6.7: raise NotImplementedError(f"Warning: QE version {self.qe_version} not supported by this script (needs to be>=6.7).")
@@ -91,7 +56,6 @@
         #self.number_electrons = int( self.datafile_xml.findall("HEADER")[0].attrib['NUMBER_OF_ELECTRONS'])
            
         #get kpoints
->>>>>>> b616cd21
         self.kpoints = self.get_kpoints()
 
         # Read Eigenvalues
@@ -100,11 +64,7 @@
         if self.spin_components == 2: self.eigen1,self.eigen2  = self.get_eigen()
         if self.spin_components == 4: self.eigen = self.get_eigen()
 
-<<<<<<< HEAD
-        # Read Atomic Oribtals Projections
-=======
         # Read Atomic Orbitals Projections
->>>>>>> b616cd21
           
         if self.spin_components == 1: self.proj  = self.get_proj()
         if self.spin_components == 2: self.proj1,self.proj2 = self.get_proj()
@@ -112,29 +72,6 @@
 
         #here we open the ouput file of projwfc and get the quantum numbers of the orbitals
         try:
-<<<<<<< HEAD
-            f = open("%s/%s"%(path,output_filename),'r')
-        except:
-            raise FileNotFoundError("The output file of projwfc.x: %s was not found. Either run calculation or specify \
-                                    different name with argument 'output_filename'"%output_filename)
-
-        states = []
-        #                                                                                        wfc                  j                 l                 m                    m_j
-        for line in re.findall('state\s+\#\s+([0-9]+):\s+atom\s+([0-9]+)\s+\(([a-zA-Z]+)\s+\),\s+wfc\s+([0-9])\s+\((?:j=([0-9.]+))? ?(?:l=([0-9.]+))? ?(?:m=\s+([0-9.]+))? ?(?:m_j=([ \-0-9.]+))?',f.read()):
-            # examples of the lines we have to read
-            #  5: atom   1 (C  ), wfc  3 (l=2 m= 1)               #no spin case
-            #  5: atom   1 (C  ), wfc  3 (j=1.5 l=1 m_j=-1.5)     #non collinear spin case
-            _, iatom, atype, wfc, j, l, m, m_j = line
-            state = {'iatom':int(iatom), 'atype':atype, 'wfc':int(wfc)}
-            if j: j = float(j)
-            if l: l = int(l)
-            if m: m = int(m)
-            if m_j: m_j = float(m_j)
-            states.append({'iatom':int(iatom), 'atype':atype, 'wfc':int(wfc), 'j':j, 'l':l, 'm':m, 'm_j':m_j})
-        self.states = states
-
-        f.close()
-=======
             # Try to open the file in the specified path
             f = open(os.path.join(path, output_filename), 'r')
         except FileNotFoundError:
@@ -158,7 +95,6 @@
                 if m_j: m_j = float(m_j)
                 states.append({'istate':int(istate), 'iatom':int(iatom), 'atype':atype, 'wfc':int(wfc), 'l':l, 'j':j, 'm_j':m_j})
             self.states = states
->>>>>>> b616cd21
 
             f.close() 
 
@@ -211,10 +147,6 @@
 
         return proj
 
-<<<<<<< HEAD
-    def plot_eigen(self, ax, size=20, cmap=None, cmap2=None,color='r', color_2='b',path_kpoints=[], label_1=None, label_2=None,
-                   selected_orbitals=[], selected_orbitals_2=[],bandmin=0,bandmax=None,alpha=1,size_projection=False,y_offset=0.0):
-=======
     def get_states_helper(self, atom_query=['all'], orbital_query=['s','p','d','f']):
         """
         Get the sates that you want based on dictionary query by providing array of atoms and orbitals, default all orbitals
@@ -240,7 +172,6 @@
 
     def plot_eigen(self, ax, size=20, cmap=None, cmap2=None,color='r', color_2='b',path_kpoints=[], label_1='', label_2='',
                    selected_orbitals=[], selected_orbitals_2=[],bandmin=0,bandmax=None,alpha=1,size_projection=False,y_offset=0.0,marker='o'):
->>>>>>> b616cd21
         """ 
         Plot the band structure. The size of the points is the weigth of the selected orbitals.
 
@@ -253,11 +184,7 @@
         Arguments for plot layout:
         - size:     size of markers in scatterplot        [default 20]
         - alpha:    alpha value of markers in scatterplot [default 1]
-<<<<<<< HEAD
-        - label_1, label_2: plot labels [default None]
-=======
         - label_1, label_2: plot labels [default empty string]
->>>>>>> b616cd21
 
         Under development to include also colormap and a dictionary for the
         selection of the orbitals...
@@ -268,11 +195,7 @@
 
             notice python counting; state# - 1 = selected_orbital index
         """
-<<<<<<< HEAD
-        from numpy import arange
-=======
         #from numpy import arange # redundent
->>>>>>> b616cd21
         import matplotlib.pyplot as plt
         import matplotlib as mpl
         if path_kpoints:
@@ -282,21 +205,10 @@
             bandmax = self.nbands
 
         #Colormap
-<<<<<<< HEAD
-        if cmap:
-          color_map = plt.get_cmap(cmap)
-        else:
-          color_map = plt.get_cmap('rainbow')
-        if cmap2:
-          color_map2 = plt.get_cmap(cmap2)
-        else:
-          color_map2 = plt.get_cmap('rainbow')
-=======
         if cmap:  color_map = plt.get_cmap(cmap)
         else:     color_map = plt.get_cmap('rainbow')
         if cmap2: color_map2 = plt.get_cmap(cmap2)
         else:     color_map2 = plt.get_cmap('rainbow')
->>>>>>> b616cd21
 
         #get kpoint_dists
         kpoints_dists = calculate_distances(self.kpoints[:self.nkpoints])
@@ -308,12 +220,7 @@
         ax.set_ylabel('E (eV)')
 
         #plot vertical lines
-<<<<<<< HEAD
-        for t in ticks:
-            ax.axvline(kpoints_dists[t],c='k',lw=1)
-=======
         for t in ticks: ax.axvline(kpoints_dists[t],c='k',lw=1)
->>>>>>> b616cd21
         ax.axhline(0,c='k')
      
         # Plot bands for fixed size in a colormap
@@ -323,25 +230,6 @@
               w_rel = self.get_relative_weight(selected_orbitals=selected_orbitals, selected_orbitals_2=selected_orbitals_2)
               for ib in range(bandmin,bandmax):
                   eig = self.eigen[:,ib] + y_offset
-<<<<<<< HEAD
-                  if size_projection==True:
-                     cax = ax.scatter(kpoints_dists,eig,s=size[:,ib],c=w_rel[:,ib],cmap=color_map,vmin=0,vmax=1,edgecolors='none',label=label_1,rasterized=True,zorder=2)
-                  else:
-                     cax = ax.scatter(kpoints_dists,eig,s=size,c=w_rel[:,ib],cmap=color_map,vmin=0,vmax=1,edgecolors='none',label=label_1,rasterized=True,zorder=2)
-
-           # Spin polarized no SOC
-           if self.spin_components == 2:
-              w_rel1, w_rel2 = self.get_relative_weight(selected_orbitals=selected_orbitals, selected_orbitals_2=selected_orbitals_2)
-              for ib in range(bandmin,bandmax):
-                  eig1 = self.eigen1[:,ib] + y_offset
-                  eig2 = self.eigen2[:,ib] + y_offset
-                  if size_projection==True:
-                     cax = ax.scatter(kpoints_dists,eig,s=size[:,ib],c=w_rel[:,ib],cmap=color_map,vmin=0,vmax=1,edgecolors='none',label=label_1,rasterized=True,zorder=2)
-                  else:
-                     cax = ax.scatter(kpoints_dists,eig1,s=size,c=w_rel1[:,ib],cmap=color_map,vmin=0,vmax=1,edgecolors='none',label=label_1,rasterized=True,zorder=2)
-                     cax2= ax.scatter(kpoints_dists,eig2,s=size,c=w_rel2[:,ib],cmap=color_map2,vmin=0,vmax=1,edgecolors='none',label=label_1,rasterized=True,zorder=2)
-
-=======
                   eig_last = self.eigen[:,-1] + y_offset
                   state = self.states
                   j = state[ib]['j']
@@ -366,7 +254,6 @@
                      cax = ax.scatter(kpoints_dists,eig1,s=size,c=w_rel1[:,ib],cmap=color_map,vmin=0,vmax=1,edgecolors='none',label=label_1,rasterized=True,zorder=2,marker=marker)
                      cax2= ax.scatter(kpoints_dists,eig2,s=size,c=w_rel2[:,ib],cmap=color_map2,vmin=0,vmax=1,edgecolors='none',label=label_1,rasterized=True,zorder=2,marker=marker)
 
->>>>>>> b616cd21
         # Plot bands with changing size and a fixed color
         else:
             if self.spin_components == 1 or self.spin_components == 4:
@@ -374,15 +261,9 @@
                ib_max = np.where(w_proj==np.max(w_proj))[1][0] # needed for label
                for ib in range(bandmin,bandmax):
                    if ib==ib_max: lab = label_1
-<<<<<<< HEAD
-                   else:          lab = '_'+label_1
-                   eig = self.eigen[:,ib] + y_offset
-                   cax = ax.scatter(kpoints_dists,eig,s=w_proj[:,ib]*size,c=color,edgecolors='none',alpha=alpha,label=lab,rasterized=True,zorder=2)
-=======
                    else:          lab = '_'+str(label_1)
                    eig = self.eigen[:,ib] + y_offset
                    cax = ax.scatter(kpoints_dists,eig,s=w_proj[:,ib]*size,c=color,edgecolors='none',alpha=alpha,label=lab,rasterized=True,zorder=2,marker=marker)
->>>>>>> b616cd21
 
             elif self.spin_components == 2:
                  w_proj1, w_proj2 = self.get_weights(selected_orbitals=selected_orbitals)
@@ -392,13 +273,8 @@
                      if ib==ib_max1: lab1 = label_1
                      if ib==ib_max2: lab2 = label_2
                      eig1, eig2 = self.eigen1[:,ib], self.eigen2[:,ib]
-<<<<<<< HEAD
-                     cax = ax.scatter(kpoints_dists,eig1,s=w_proj1[:,ib]*size,c=color  ,edgecolors='none',alpha=alpha,label=lab1)
-                     cax2= ax.scatter(kpoints_dists,eig2,s=w_proj2[:,ib]*size,c=color_2,edgecolors='none',alpha=alpha,label=lab2)
-=======
                      cax = ax.scatter(kpoints_dists,eig1,s=w_proj1[:,ib]*size,c=color  ,edgecolors='none',alpha=alpha,label=lab1,marker=marker)
                      cax2= ax.scatter(kpoints_dists,eig2,s=w_proj2[:,ib]*size,c=color_2,edgecolors='none',alpha=alpha,label=lab2,marker=marker)
->>>>>>> b616cd21
 
         ax.set_xlim(0, max(kpoints_dists))
         return cax
@@ -406,7 +282,6 @@
     def get_weights(self,selected_orbitals=[],bandmin=0,bandmax=None):
         if bandmax is None:
            bandmax = self.nbands
-<<<<<<< HEAD
 
         if self.spin_components == 1:
 
@@ -433,7 +308,7 @@
         """
         This function return the weights for d-orbitals in the basis of a1g, e+
         and e- 
-        selected_orbitals must the d-orbital list in the order of QE
+        selected_orbitals must the indices of the d-orbital in the array in the order of QE
         """
         if bandmax is None:
            bandmax = self.nbands
@@ -452,89 +327,6 @@
            # Selection of the bands
            w_proj1 = zeros([self.nkpoints,self.nbands])
            w_proj2 = zeros([self.nkpoints,self.nbands])
-
-           for ik in range(self.nkpoints):
-               for ib in range(bandmin,bandmax):
-
-                   w_proj1[ik,ib] = sum(abs(self.proj1[ik,selected_orbitals,ib])**2)
-                   w_proj2[ik,ib] = sum(abs(self.proj2[ik,selected_orbitals,ib])**2)
-           return w_proj1, w_proj2
-
-    def get_pdos(self,selected_orbitals=None,bandmin=0,bandmax=None,energy_steps=100,e_min=-10.0,e_max=5.0,Gamma=0.1):
-
-        print(selected_orbitals)
-
-        energy_grid = arange(e_min,e_max,(e_max-e_min)/energy_steps)
-        if bandmax is None:
-           bandmax = self.nbands
-        if selected_orbitals is None: selected_orbitals = range(self.nproj)
-
-        if self.spin_components == 2:
-           pdos_up, pdos_dw = zeros([energy_steps,self.nproj]), zeros([energy_steps,self.nproj])
-           for ik in range(self.nkpoints):
-               for ib in range(bandmin,bandmax):
-                   for io in selected_orbitals:
-                       for ie,e in enumerate(energy_grid):
-                           pdos_up[ie,io] = pdos_up[ie,io] + abs(conjugate(self.proj1[ik,io,ib])*self.proj1[ik,io,ib])*self._lorentz(self.eigen1[ik,ib],e,Gamma)
-
-        return energy_grid, pdos_up, dos_up       
-
-           #self.eigen1[ik,ib]
-           #self.eigen2[ik,ib]
-           #self.proj1[ik,io,ib]
-
-    def _lorentz(self,x,x_0,Gamma):
-        
-        return (1.0/pi)*(0.5*Gamma)/((x-x_0)**2 + (0.5*Gamma)**2)
-
-
-=======
-
-        if self.spin_components == 1:
-
-           # Selection of the bands
-           w_proj = zeros([self.nkpoints,self.nbands])
-           for ik in range(self.nkpoints):
-               for ib in range(bandmin,bandmax):
-                   w_proj[ik,ib] = sum(abs(self.proj[ik,selected_orbitals,ib])**2)
-           return w_proj
-
-        if self.spin_components == 2:
-
-           # Selection of the bands
-           w_proj1 = zeros([self.nkpoints,self.nbands])
-           w_proj2 = zeros([self.nkpoints,self.nbands])
-
-           for ik in range(self.nkpoints):
-               for ib in range(bandmin,bandmax):
-                   w_proj1[ik,ib] = sum(abs(self.proj1[ik,selected_orbitals,ib])**2)
-                   w_proj2[ik,ib] = sum(abs(self.proj2[ik,selected_orbitals,ib])**2)
-           return w_proj1, w_proj2
-
-    def get_dorbitals_projection(self,selected_orbitals=[],bandmin=0,bandmax=None):
-        """
-        This function return the weights for d-orbitals in the basis of a1g, e+
-        and e- 
-        selected_orbitals must the indices of the d-orbital in the array in the order of QE
-        """
-        if bandmax is None:
-           bandmax = self.nbands
-
-        #if self.spin_components == 1:
-
-           # Selection of the bands
-           #w_proj = zeros([self.nkpoints,self.nbands])
-           #for ik in range(self.nkpoints):
-           #    for ib in range(bandmin,bandmax):
-           #        w_proj[ik,ib] = sum(abs(self.proj[ik,selected_orbitals,ib])**2)
-           #return w_proj
-
-        if self.spin_components == 2:
-
-           # Selection of the bands
-           w_proj1 = zeros([self.nkpoints,self.nbands])
-           w_proj2 = zeros([self.nkpoints,self.nbands])
->>>>>>> b616cd21
 
            for ik in range(self.nkpoints):
                for ib in range(bandmin,bandmax):
@@ -597,27 +389,12 @@
            return w_rel1, w_rel2
 
     def get_kpoints(self):
-<<<<<<< HEAD
-
-        if self.qe_version == '6.1':
-           kpoints = []
-           k_aux =  list( self.datafile_xml.find("K-POINTS").text.split() )
-           for ik in range(self.nkpoints):
-               kpoints.append([float(k_aux[ik*3]),float(k_aux[ik*3+1]),float(k_aux[ik*3+2])])
-
-        elif self.qe_version == '6.7' or self.qe_version=='7.0':
-           kpoints = []
-           datafile_xml = self.datafile_xml
-           for word in self.datafile_xml.findall("EIGENSTATES/K-POINT"):
-               kpoints.append( list( map(float, word.text.split()) )  )
-=======
         """ Return kpoints
         """
         kpoints = []
         datafile_xml = self.datafile_xml
         for word in self.datafile_xml.findall("EIGENSTATES/K-POINT"):
             kpoints.append( list( map(float, word.text.split()) )  )
->>>>>>> b616cd21
         
         return kpoints
 
@@ -632,53 +409,20 @@
         # No spin polarized
         if self.spin_components == 1 or self.spin_components == 4:
 
-<<<<<<< HEAD
-           if self.qe_version == '6.7' or self.qe_version=='7.0':
-              eigen =  [ list( map(float, word.text.split())) for word in self.datafile_xml.findall("EIGENSTATES/E") ] 
-
-              self.eigen = np.array(eigen)*RytoeV - self.fermi
-              return self.eigen
-
-           if self.qe_version == '6.1':
-
-              for ik in range(self.nkpoints):
-                  eigen.append( list(map(float, self.datafile_xml.find("EIGENVALUES/K-POINT.%d/EIG"%(ik+1)).text.split())))  # version before 6.7
-              self.eigen = np.array(eigen)*RytoeV - self.fermi
-              return self.eigen
-=======
             eigen =  [ list( map(float, word.text.split())) for word in self.datafile_xml.findall("EIGENSTATES/E") ] 
 
             self.eigen = np.array(eigen)*RytoeV - self.fermi
             return self.eigen
->>>>>>> b616cd21
 
         # Spin polarized
         if self.spin_components == 2:
            
-<<<<<<< HEAD
-            if self.qe_version == '6.7' or self.qe_version=='7.0':
-               eigen_prov =  [ list( map(float, word.text.split())) for word in self.datafile_xml.findall("EIGENSTATES/E") ] 
-               eigen_aux = np.array(eigen_prov)*RytoeV 
-               self.eigen1 = eigen_aux[            0:  self.nkpoints,:] - self.fermi
-               self.eigen2 = eigen_aux[self.nkpoints:2*self.nkpoints,:] - self.fermi
-               return self.eigen1, self.eigen2
-
-            if self.qe_version == '6.1':
-               for ik in range(self.nkpoints):
-                   eigen1.append( list(map(float, self.datafile_xml.find("EIGENVALUES/K-POINT.%d/EIG.1"%(ik+1)).text.split() )))
-                   eigen2.append( list(map(float, self.datafile_xml.find("EIGENVALUES/K-POINT.%d/EIG.2"%(ik+1)).text.split() )))
-               self.eigen1 = np.array(eigen1)*RytoeV - self.fermi
-               self.eigen2 = np.array(eigen2)*RytoeV - self.fermi
-
-               return self.eigen1, self.eigen2
-=======
             eigen_prov =  [ list( map(float, word.text.split())) for word in self.datafile_xml.findall("EIGENSTATES/E") ] 
             eigen_aux = np.array(eigen_prov)*RytoeV 
             self.eigen1 = eigen_aux[            0:  self.nkpoints,:] - self.fermi
             self.eigen2 = eigen_aux[self.nkpoints:2*self.nkpoints,:] - self.fermi
 
             return self.eigen1, self.eigen2
->>>>>>> b616cd21
 
     def write_proj(self,filename='proj'):
         """
@@ -690,8 +434,6 @@
         """ Return projections
         """
         datafile_xml = self.datafile_xml
-<<<<<<< HEAD
-=======
 
         if self.spin_components == 1 or self.spin_components == 4:
             proj  = zeros([self.nkpoints,self.nproj,self.nbands],dtype=complex)
@@ -784,101 +526,7 @@
                 else: tmp_sc_bands[ik][ib] = ec_min+scissor[0]+(tmp_bands[ik][ib]-ec_min)*scissor[1]
         self.eigen0 = self.eigen # save original bands
         self.eigen  = scissored_bands
->>>>>>> b616cd21
-
-        if self.spin_components == 1 or self.spin_components == 4:
-           proj  = zeros([self.nkpoints,self.nproj,self.nbands],dtype=complex)
-
-           # version 6.1
-           if self.qe_version == '6.1':
-              for ik in range(self.nkpoints):
-                  for ip in range(self.nproj):
-                      projlist    = self.datafile_xml.find("PROJECTIONS/K-POINT.%d/ATMWFC.%d" % (ik+1,ip+1) ).text.splitlines()[1:-1]
-                      proj[ik,ip] = [ (lambda x,y: complex(float(x),float(y)))(*c.split(',')) for c in projlist ]
-
-              self.proj = np.array(proj)
-
-              return proj
-
-           # version 6.7
-           elif self.qe_version == '6.7' or self.qe_version=='7.0':
-              data_atomic_wfc = self.datafile_xml.findall("EIGENSTATES/PROJS/ATOMIC_WFC")
-              for ik in range(self.nkpoints):
-                  for ip in range(self.nproj):
-                      i_data = ik*self.nproj + ip
-                      projlist = data_atomic_wfc[i_data].text.splitlines()[1:-1]
-                      atom_aux = []
-                      for c in projlist:
-                          z = float(c.split()[0]) + 1.0j*float(c.split()[1])
-                          atom_aux.append(z)
-                      proj[ik,ip] = atom_aux
-              
-              self.proj = np.array(proj)
-
-              return proj
-
-           # Spin polarized
-        elif self.spin_components == 2:
-             print('return spin polarized projections')
-           
-             if self.qe_version == '6.1':
-                proj1 = zeros([self.nkpoints,self.nproj,self.nbands],dtype=complex)
-                proj2 = zeros([self.nkpoints,self.nproj,self.nbands],dtype=complex)
-
-                for ik in range(self.nkpoints):
-                    for ip in range(self.nproj):
-                        projlist1    = self.datafile_xml.find("PROJECTIONS/K-POINT.%d/SPIN.1/ATMWFC.%d" % (ik+1,ip+1) ).text.splitlines()[1:-1]
-                        projlist2    = self.datafile_xml.find("PROJECTIONS/K-POINT.%d/SPIN.2/ATMWFC.%d" % (ik+1,ip+1) ).text.splitlines()[1:-1]
-                        proj1[ik,ip] = [ (lambda x,y: complex(float(x),float(y)))(*c.split(',')) for c in projlist1 ]
-                        proj2[ik,ip] = [ (lambda x,y: complex(float(x),float(y)))(*c.split(',')) for c in projlist2 ]
-
-                self.proj1 = np.array(proj1)
-                self.proj2 = np.array(proj2)
-
-                return proj1, proj2
-
-           # Two independent spinors
-             elif self.qe_version == '6.7' or self.qe_version=='7.0':
-                  data_atomic_wfc = self.datafile_xml.findall("EIGENSTATES/PROJS/ATOMIC_WFC")
-                  proj1 = zeros([self.nkpoints,self.nproj,self.nbands],dtype=complex)
-                  proj2 = zeros([self.nkpoints,self.nproj,self.nbands],dtype=complex)
-                  
-                  for ik in range(self.nkpoints):
-                      for ip in range(self.nproj):
-                          i_data1 = ik*self.nproj + ip
-                          i_data2 = (ik+self.nkpoints)*self.nproj + ip
-                          projlist1 = data_atomic_wfc[i_data1].text.splitlines()[1:-1]
-                          projlist2 = data_atomic_wfc[i_data2].text.splitlines()[1:-1]
-                          atom_aux1, atom_aux2 = [], []
-                          for c in projlist1:
-                              z = float(c.split()[0]) + 1.0j*float(c.split()[1])
-                              atom_aux1.append(z)
-                          for c in projlist2:
-                              z = float(c.split()[0]) + 1.0j*float(c.split()[1])
-                              atom_aux2.append(z)
-                          proj1[ik,ip] = atom_aux1
-                          proj2[ik,ip] = atom_aux2
-
-                  self.proj1 = np.array(proj1)
-                  self.proj2 = np.array(proj2)
-
-                  return proj1, proj2
-       
-    def shift_bands(self,qpcorrection,vb,cb):
-        """
-        Shift band structure, e.g. to account for a G0W0 run.
-
-        The idea is to shift the bands by the qp corrections in order to use 
-        the weights from a projwfc calculation.
-
-        Note that the path used in QE must be the same as the one used in Yambo
-
-        - vb and cb allow for tuning the bands that are to be corrected
-        """
-
-        for ib in  range(self.nbands-vb,self.bands,self.nbands+cb): 
-            self.eigen[:,ib] = self.eigen[:,ib]+qpcorrection[:,ib]
- 
+
     def __str__(self):
         lines = []; app = lines.append
         app(marquee(self.__class__.__name__))
