--- conflicted
+++ resolved
@@ -57,11 +57,6 @@
 
 
 class Matdyn():
-<<<<<<< HEAD
-    """ Class to read and plot the data from matdyn.modes files 
-    Copy the features of the function to plot the electronic structure
-=======
->>>>>>> 68596cde
     """
     Class to read and plot the data from matdyn.modes files 
     """
